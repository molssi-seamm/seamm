--- conflicted
+++ resolved
@@ -93,9 +93,37 @@
 
         next_node = self.flowchart.get_node('1')
         while next_node:
-<<<<<<< HEAD
-            next_node = next_node.run()
-
+            try:
+                next_node = next_node.run()
+            except DeprecationWarning as e:
+                print('\nDeprecation warning: ' + str(e))
+                traceback.print_exc(file=sys.stderr)
+                traceback.print_exc(file=sys.stdout)
+            except Exception as e:
+                print(
+                    'Error running flowchart: {} in {}'.format(
+                        str(e), str(next_node)
+                    )
+                )
+                traceback.print_exc(file=sys.stdout)
+                logger.critical(
+                    'Error running flowchart: {} in {}'.format(
+                        str(e), str(next_node)
+                    )
+                )
+                raise
+            except:  # noqa: E722
+                print(
+                    "Unexpected error running flowchart: ",
+                    sys.exc_info()[0]
+                )
+                traceback.print_exc(file=sys.stdout)
+                logger.critical(
+                    "Unexpected error running flowchart: ",
+                    sys.exc_info()[0]
+                )
+                raise
+ 
         # And print out the references
         filename = os.path.join(
             self.flowchart.root_directory, 'references.db'
@@ -135,35 +163,3 @@
         # Close the reference handler, which should force it to close the
         # connection.
         references = None
-=======
-            try:
-                next_node = next_node.run()
-            except DeprecationWarning as e:
-                print('\nDeprecation warning: ' + str(e))
-                traceback.print_exc(file=sys.stderr)
-                traceback.print_exc(file=sys.stdout)
-            except Exception as e:
-                print(
-                    'Error running flowchart: {} in {}'.format(
-                        str(e), str(next_node)
-                    )
-                )
-                traceback.print_exc(file=sys.stdout)
-                logger.critical(
-                    'Error running flowchart: {} in {}'.format(
-                        str(e), str(next_node)
-                    )
-                )
-                raise
-            except:  # noqa: E722
-                print(
-                    "Unexpected error running flowchart: ",
-                    sys.exc_info()[0]
-                )
-                traceback.print_exc(file=sys.stdout)
-                logger.critical(
-                    "Unexpected error running flowchart: ",
-                    sys.exc_info()[0]
-                )
-                raise
->>>>>>> 16b8f87a
