--- conflicted
+++ resolved
@@ -184,11 +184,7 @@
     # Draw the flowchart
     tk_flowchart.draw()
 
-<<<<<<< HEAD
-    logger.debug('Flowchart has been drawn. Now raise it to the top')
-=======
     logger.debug('SEAMM has been drawn. Now raise it to the top')
->>>>>>> 54ae22d8
 
     # bring it to the top of all windows
     root.lift()
